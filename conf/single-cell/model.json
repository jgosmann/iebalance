--- conflicted
+++ resolved
@@ -16,11 +16,7 @@
         "g_inh_bar": [350, "psiemens"],
 
         "tau_stdp": [20, "msecond"],
-<<<<<<< HEAD
         "eta": 1e-3,
-        "rho": [5, "hertz"]
-=======
-        "eta": 1e-4,
         "rho": [5, "hertz"],
 
         "synapses": {
@@ -42,7 +38,6 @@
                 ]
             }
         }
->>>>>>> 3a707e17
     },
 
     "recording": {
